--- conflicted
+++ resolved
@@ -218,11 +218,7 @@
         version: 10.0.0
       '@vitejs/plugin-vue':
         specifier: ^5.2.1
-<<<<<<< HEAD
         version: 5.2.1(vite@6.2.1(@types/node@22.13.4)(jiti@1.21.7)(yaml@2.7.0))(vue@3.5.13(typescript@5.8.2))
-=======
-        version: 5.2.1(vite@6.2.1(@types/node@22.13.10)(jiti@1.21.7)(yaml@2.7.0))(vue@3.5.13(typescript@5.7.3))
->>>>>>> faf70df2
       '@vue/test-utils':
         specifier: ^2.4.5
         version: 2.4.6
@@ -239,20 +235,11 @@
         specifier: ^6.2.0
         version: 6.2.1(@types/node@22.13.10)(jiti@1.21.7)(yaml@2.7.0)
       vite-plugin-dts:
-<<<<<<< HEAD
         specifier: ^4.5.3
         version: 4.5.3(@types/node@22.13.4)(rollup@4.34.8)(typescript@5.8.2)(vite@6.2.1(@types/node@22.13.4)(jiti@1.21.7)(yaml@2.7.0))
       vitest:
         specifier: ^3.0.7
         version: 3.0.7(@types/node@22.13.4)(jiti@1.21.7)(jsdom@26.0.0)(yaml@2.7.0)
-=======
-        specifier: ^3.7.3
-        version: 3.9.1(@types/node@22.13.10)(rollup@4.34.8)(typescript@5.7.3)(vite@6.2.1(@types/node@22.13.10)(jiti@1.21.7)(yaml@2.7.0))
-      vitest:
-        specifier: ^3.0.7
-        version: 3.0.7(@types/node@22.13.10)(jiti@1.21.7)(jsdom@22.1.0)(yaml@2.7.0)
->>>>>>> faf70df2
-
   packages/web:
     dependencies:
       '@prompt-optimizer/ui':
@@ -288,11 +275,7 @@
         version: 1.2.0(vite@6.2.1(@types/node@22.13.10)(jiti@1.21.7)(yaml@2.7.0))
       '@vitejs/plugin-vue':
         specifier: ^5.2.1
-<<<<<<< HEAD
         version: 5.2.1(vite@6.2.1(@types/node@22.13.4)(jiti@1.21.7)(yaml@2.7.0))(vue@3.5.13(typescript@5.8.2))
-=======
-        version: 5.2.1(vite@6.2.1(@types/node@22.13.10)(jiti@1.21.7)(yaml@2.7.0))(vue@3.5.13(typescript@5.7.3))
->>>>>>> faf70df2
       '@vue/test-utils':
         specifier: ^2.4.6
         version: 2.4.6
@@ -3839,19 +3822,11 @@
       - '@types/node'
     optional: true
 
-<<<<<<< HEAD
   '@microsoft/api-extractor-model@7.30.4(@types/node@22.13.4)':
     dependencies:
       '@microsoft/tsdoc': 0.15.1
       '@microsoft/tsdoc-config': 0.17.1
       '@rushstack/node-core-library': 5.12.0(@types/node@22.13.4)
-=======
-  '@microsoft/api-extractor-model@7.28.13(@types/node@22.13.10)':
-    dependencies:
-      '@microsoft/tsdoc': 0.14.2
-      '@microsoft/tsdoc-config': 0.16.2
-      '@rushstack/node-core-library': 4.0.2(@types/node@22.13.10)
->>>>>>> faf70df2
     transitivePeerDependencies:
       - '@types/node'
 
@@ -3874,7 +3849,6 @@
       - '@types/node'
     optional: true
 
-<<<<<<< HEAD
   '@microsoft/api-extractor@7.52.1(@types/node@22.13.4)':
     dependencies:
       '@microsoft/api-extractor-model': 7.30.4(@types/node@22.13.4)
@@ -3884,17 +3858,6 @@
       '@rushstack/rig-package': 0.5.3
       '@rushstack/terminal': 0.15.1(@types/node@22.13.4)
       '@rushstack/ts-command-line': 4.23.6(@types/node@22.13.4)
-=======
-  '@microsoft/api-extractor@7.43.0(@types/node@22.13.10)':
-    dependencies:
-      '@microsoft/api-extractor-model': 7.28.13(@types/node@22.13.10)
-      '@microsoft/tsdoc': 0.14.2
-      '@microsoft/tsdoc-config': 0.16.2
-      '@rushstack/node-core-library': 4.0.2(@types/node@22.13.10)
-      '@rushstack/rig-package': 0.5.2
-      '@rushstack/terminal': 0.10.0(@types/node@22.13.10)
-      '@rushstack/ts-command-line': 4.19.1(@types/node@22.13.10)
->>>>>>> faf70df2
       lodash: 4.17.21
       minimatch: 3.0.8
       resolve: 1.22.10
@@ -4076,11 +4039,7 @@
       '@types/node': 20.17.19
     optional: true
 
-<<<<<<< HEAD
   '@rushstack/node-core-library@5.12.0(@types/node@22.13.4)':
-=======
-  '@rushstack/node-core-library@4.0.2(@types/node@22.13.10)':
->>>>>>> faf70df2
     dependencies:
       ajv: 8.13.0
       ajv-draft-04: 1.0.0(ajv@8.13.0)
@@ -4106,15 +4065,9 @@
       '@types/node': 20.17.19
     optional: true
 
-<<<<<<< HEAD
   '@rushstack/terminal@0.15.1(@types/node@22.13.4)':
     dependencies:
       '@rushstack/node-core-library': 5.12.0(@types/node@22.13.4)
-=======
-  '@rushstack/terminal@0.10.0(@types/node@22.13.10)':
-    dependencies:
-      '@rushstack/node-core-library': 4.0.2(@types/node@22.13.10)
->>>>>>> faf70df2
       supports-color: 8.1.1
     optionalDependencies:
       '@types/node': 22.13.10
@@ -4129,15 +4082,9 @@
       - '@types/node'
     optional: true
 
-<<<<<<< HEAD
   '@rushstack/ts-command-line@4.23.6(@types/node@22.13.4)':
     dependencies:
       '@rushstack/terminal': 0.15.1(@types/node@22.13.4)
-=======
-  '@rushstack/ts-command-line@4.19.1(@types/node@22.13.10)':
-    dependencies:
-      '@rushstack/terminal': 0.10.0(@types/node@22.13.10)
->>>>>>> faf70df2
       '@types/argparse': 1.0.38
       argparse: 1.0.10
       string-argv: 0.3.2
@@ -6635,15 +6582,9 @@
       - tsx
       - yaml
 
-<<<<<<< HEAD
   vite-plugin-dts@4.5.3(@types/node@22.13.4)(rollup@4.34.8)(typescript@5.8.2)(vite@6.2.1(@types/node@22.13.4)(jiti@1.21.7)(yaml@2.7.0)):
     dependencies:
       '@microsoft/api-extractor': 7.52.1(@types/node@22.13.4)
-=======
-  vite-plugin-dts@3.9.1(@types/node@22.13.10)(rollup@4.34.8)(typescript@5.7.3)(vite@6.2.1(@types/node@22.13.10)(jiti@1.21.7)(yaml@2.7.0)):
-    dependencies:
-      '@microsoft/api-extractor': 7.43.0(@types/node@22.13.10)
->>>>>>> faf70df2
       '@rollup/pluginutils': 5.1.4(rollup@4.34.8)
       '@volar/typescript': 2.4.12
       '@vue/language-core': 2.2.0(typescript@5.8.2)
@@ -6810,11 +6751,7 @@
       - tsx
       - yaml
 
-<<<<<<< HEAD
   vitest@3.0.7(@types/node@22.13.4)(jiti@1.21.7)(jsdom@26.0.0)(yaml@2.7.0):
-=======
-  vitest@3.0.7(@types/node@22.13.10)(jiti@1.21.7)(jsdom@22.1.0)(yaml@2.7.0):
->>>>>>> faf70df2
     dependencies:
       '@vitest/expect': 3.0.7
       '@vitest/mocker': 3.0.7(vite@6.2.1(@types/node@22.13.10)(jiti@1.21.7)(yaml@2.7.0))
@@ -6837,13 +6774,8 @@
       vite-node: 3.0.7(@types/node@22.13.10)(jiti@1.21.7)(yaml@2.7.0)
       why-is-node-running: 2.3.0
     optionalDependencies:
-<<<<<<< HEAD
       '@types/node': 22.13.4
       jsdom: 26.0.0
-=======
-      '@types/node': 22.13.10
-      jsdom: 22.1.0
->>>>>>> faf70df2
     transitivePeerDependencies:
       - jiti
       - less
